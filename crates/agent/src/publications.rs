--- conflicted
+++ resolved
@@ -17,11 +17,7 @@
 }
 
 /// JobStatus is the possible outcomes of a handled draft submission.
-<<<<<<< HEAD
 #[derive(Debug, Deserialize, Serialize, Clone, PartialEq)]
-=======
-#[derive(Debug, Deserialize, Serialize, Clone)]
->>>>>>> 5b816de4
 #[serde(rename_all = "camelCase", tag = "type")]
 pub enum JobStatus {
     Queued,
@@ -232,13 +228,6 @@
         }
 
         if test_run {
-<<<<<<< HEAD
-            agent_sql::publications::rollback_noop(txn)
-                .await
-                .context("rolling back to savepoint")?;
-
-=======
->>>>>>> 5b816de4
             return Ok((row.pub_id, JobStatus::Success));
         }
 
