--- conflicted
+++ resolved
@@ -247,13 +247,6 @@
         }
 
         if test_run {
-<<<<<<< HEAD
-            agent_sql::publications::rollback_noop(txn)
-                .await
-                .context("rolling back to savepoint")?;
-
-=======
->>>>>>> 5b816de4
             return Ok((row.pub_id, JobStatus::Success));
         }
 
