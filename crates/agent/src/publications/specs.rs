--- conflicted
+++ resolved
@@ -556,18 +556,13 @@
     use super::super::PublishHandler;
     use agent_sql::Id;
     use reqwest::Url;
-<<<<<<< HEAD
-=======
     use serde::Deserialize;
     use serde_json::Value;
->>>>>>> 5b816de4
     use sqlx::{Connection, Postgres, Transaction};
 
     // Squelch warnings about struct fields never being read.
     // They actually are read by insta when snapshotting.
     #[allow(dead_code)]
-<<<<<<< HEAD
-=======
     #[derive(Debug, Deserialize)]
     struct LiveSpec {
         catalog_name: String,
@@ -579,59 +574,17 @@
         spec_type: Option<String>,
     }
     #[allow(dead_code)]
->>>>>>> 5b816de4
     #[derive(Debug)]
     struct ScenarioResult {
         draft_id: Id,
         status: JobStatus,
         errors: Vec<String>,
-<<<<<<< HEAD
-=======
         live_specs: Vec<LiveSpec>,
->>>>>>> 5b816de4
     }
 
     const FIXED_DATABASE_URL: &str = "postgresql://postgres:postgres@localhost:5432/postgres";
 
-<<<<<<< HEAD
-    const CLEANUP: &str = r#"
-    with specs_delete as (
-        delete from live_specs
-    ),
-    drafts_delete as (
-        delete from drafts
-    ),
-    draft_specs_delete as (
-        delete from draft_specs
-    ),
-    publications_delete as (
-        delete from publications
-    ),
-    role_grants_delete as (
-        delete from role_grants
-    ),
-    user_grants_delete as (
-        delete from user_grants
-    ),
-    tags_delete as (
-        delete from connector_tags
-    ),
-    connectors_delete as (
-        delete from connectors
-    )
-    select 1;
-    "#;
-
-    async fn scenario_snapshot<'c>(
-        scenario: &str,
-        mut txn: Transaction<'c, Postgres>,
-    ) -> Vec<ScenarioResult> {
-        sqlx::query(CLEANUP).execute(&mut txn).await.unwrap();
-        sqlx::query(scenario).execute(&mut txn).await.unwrap();
-
-=======
     async fn execute_publications(txn: &mut Transaction<'_, Postgres>) -> Vec<ScenarioResult> {
->>>>>>> 5b816de4
         let bs_url: Url = "http://example.com".parse().unwrap();
 
         let (logs_tx, mut logs_rx) = tokio::sync::mpsc::channel(8192);
@@ -643,36 +596,6 @@
 
         let mut results: Vec<ScenarioResult> = vec![];
 
-<<<<<<< HEAD
-        while let Some(row) = agent_sql::publications::dequeue(&mut txn).await.unwrap() {
-            let mut sub_tx = txn.begin().await.unwrap();
-            let row_draft_id = row.draft_id.clone();
-            let (id, status) = handler.process(row, &mut sub_tx, true).await.unwrap();
-
-            let errors = sqlx::query!(
-                r#"
-            select draft_id as "draft_id: Id", scope, detail
-            from draft_errors
-            where draft_errors.draft_id = $1::flowid;"#,
-                row_draft_id as Id
-            )
-            .fetch_all(&mut sub_tx)
-            .await
-            .unwrap();
-
-            let formatted_errors: Vec<String> = errors.into_iter().map(|e| e.detail).collect();
-
-            results.push(ScenarioResult {
-                draft_id: row_draft_id,
-                status: status.clone(),
-                errors: formatted_errors,
-            });
-
-            agent_sql::publications::resolve(id, &status, &mut sub_tx)
-                .await
-                .unwrap();
-            sub_tx.commit().await.unwrap();
-=======
         while let Some(row) = agent_sql::publications::dequeue(&mut *txn).await.unwrap() {
             let row_draft_id = row.draft_id.clone();
             let (pub_id, status) = handler.process(row, &mut *txn, true).await.unwrap();
@@ -731,7 +654,6 @@
                     });
                 }
             };
->>>>>>> 5b816de4
         }
 
         results
@@ -742,15 +664,9 @@
         let mut conn = sqlx::postgres::PgConnection::connect(&FIXED_DATABASE_URL)
             .await
             .unwrap();
-<<<<<<< HEAD
-        let txn = conn.begin().await.unwrap();
-
-        let results = scenario_snapshot(r#"
-=======
         let mut txn = conn.begin().await.unwrap();
 
         sqlx::query(r#"
->>>>>>> 5b816de4
             with p1 as (
               insert into auth.users (id) values
               ('43a18a3e-5a59-11ed-9b6a-0242ac120002')
@@ -798,9 +714,9 @@
               ('43a18a3e-5a59-11ed-9b6a-0242ac120002', 'usageB/', 'admin')
             )
             select 1;
-<<<<<<< HEAD
-        "#,
-        txn).await;
+        "#).execute(&mut txn).await.unwrap();
+
+        let results = execute_publications(&mut txn).await;
 
         insta::assert_debug_snapshot!(results, @r#"
         [
@@ -808,118 +724,6 @@
                 draft_id: 1110000000000000,
                 status: Success,
                 errors: [],
-            },
-        ]
-        "#);
-    }
-
-    #[tokio::test]
-    async fn test_forbidden_connector() {
-        let mut conn = sqlx::postgres::PgConnection::connect(&FIXED_DATABASE_URL)
-            .await
-            .unwrap();
-        let txn = conn.begin().await.unwrap();
-
-        let results = scenario_snapshot(r#"
-            with p1 as (
-              insert into auth.users (id) values
-              ('43a18a3e-5a59-11ed-9b6a-0242ac120002')
-            ),
-            p2 as (
-              insert into drafts (id, user_id) values
-              ('1110000000000000', '43a18a3e-5a59-11ed-9b6a-0242ac120002')
-            ),
-            p3 as (
-              insert into draft_specs (id, draft_id, catalog_name, spec, spec_type) values
-              ('1111000000000000', '1110000000000000', 'usageB/CaptureC', '{
-                  "bindings": [{"target": "usageB/CaptureC", "resource": {"binding": "foo", "syncMode": "incremental"}}],
-                  "endpoint": {"connector": {"image": "forbidden_connector", "config": {}}}
-              }'::json, 'capture')
-            ),
-            p4 as (
-              insert into publications (id, job_status, user_id, draft_id) values
-              ('1111100000000000', '{"type": "queued"}'::json, '43a18a3e-5a59-11ed-9b6a-0242ac120002', '1110000000000000')
-            ),
-            p5 as (
-              insert into role_grants (subject_role, object_role, capability) values
-              ('usageB/', 'usageB/', 'admin')
-            ),
-            p6 as (
-              insert into user_grants (user_id, object_role, capability) values
-              ('43a18a3e-5a59-11ed-9b6a-0242ac120002', 'usageB/', 'admin')
-            )
-            select 1;
-        "#,
-        txn).await;
-
-        insta::assert_debug_snapshot!(results, @r#"
-        [
-            ScenarioResult {
-                draft_id: 1110000000000000,
-                status: BuildFailed,
-                errors: [
-                    "Forbidden connector image 'forbidden_connector'",
-                ],
-            },
-        ]
-        "#);
-    }
-    #[tokio::test]
-    async fn test_allowed_connector() {
-        let mut conn = sqlx::postgres::PgConnection::connect(&FIXED_DATABASE_URL)
-            .await
-            .unwrap();
-        let txn = conn.begin().await.unwrap();
-
-        let results = scenario_snapshot(r#"
-            with p1 as (
-              insert into auth.users (id) values
-              ('43a18a3e-5a59-11ed-9b6a-0242ac120002')
-            ),
-            p2 as (
-              insert into drafts (id, user_id) values
-              ('1110000000000000', '43a18a3e-5a59-11ed-9b6a-0242ac120002')
-            ),
-            p3 as (
-              insert into draft_specs (id, draft_id, catalog_name, spec, spec_type) values
-              ('1111000000000000', '1110000000000000', 'usageB/CaptureC', '{
-                  "bindings": [{"target": "usageB/CaptureC", "resource": {"binding": "foo", "syncMode": "incremental"}}],
-                  "endpoint": {"connector": {"image": "allowed_connector", "config": {}}}
-              }'::json, 'capture')
-            ),
-            p4 as (
-              insert into publications (id, job_status, user_id, draft_id) values
-              ('1111100000000000', '{"type": "queued"}'::json, '43a18a3e-5a59-11ed-9b6a-0242ac120002', '1110000000000000')
-            ),
-            p5 as (
-              insert into role_grants (subject_role, object_role, capability) values
-              ('usageB/', 'usageB/', 'admin')
-            ),
-            p6 as (
-              insert into user_grants (user_id, object_role, capability) values
-              ('43a18a3e-5a59-11ed-9b6a-0242ac120002', 'usageB/', 'admin')
-            ),
-            p7 as (
-                insert into connectors (external_url, image_name, title, short_description, logo_url) values
-                    ('http://example.com', 'allowed_connector', '{"en-US": "foo"}'::json, '{"en-US": "foo"}'::json, '{"en-US": "foo"}'::json)
-            )
-            select 1;
-        "#,
-        txn).await;
-=======
-        "#).execute(&mut txn).await.unwrap();
-
-        let results = execute_publications(&mut txn).await;
->>>>>>> 5b816de4
-
-        insta::assert_debug_snapshot!(results, @r#"
-        [
-            ScenarioResult {
-                draft_id: 1110000000000000,
-                status: Success,
-                errors: [],
-<<<<<<< HEAD
-=======
                 live_specs: [
                     LiveSpec {
                         catalog_name: "usageB/DerivationA",
@@ -953,9 +757,156 @@
                         ),
                     },
                 ],
->>>>>>> 5b816de4
             },
         ]
         "#);
     }
+
+    #[tokio::test]
+    async fn test_forbidden_connector() {
+        let mut conn = sqlx::postgres::PgConnection::connect(&FIXED_DATABASE_URL)
+            .await
+            .unwrap();
+        let mut txn = conn.begin().await.unwrap();
+
+        sqlx::query(r#"
+            with p1 as (
+              insert into auth.users (id) values
+              ('43a18a3e-5a59-11ed-9b6a-0242ac120002')
+            ),
+            p2 as (
+              insert into drafts (id, user_id) values
+              ('1110000000000000', '43a18a3e-5a59-11ed-9b6a-0242ac120002')
+            ),
+            p3 as (
+              insert into draft_specs (id, draft_id, catalog_name, spec, spec_type) values
+              ('1111000000000000', '1110000000000000', 'usageB/CaptureC', '{
+                  "bindings": [{"target": "usageB/CaptureC", "resource": {"binding": "foo", "syncMode": "incremental"}}],
+                  "endpoint": {"connector": {"image": "forbidden_connector", "config": {}}}
+              }'::json, 'capture')
+            ),
+            p4 as (
+              insert into publications (id, job_status, user_id, draft_id) values
+              ('1111100000000000', '{"type": "queued"}'::json, '43a18a3e-5a59-11ed-9b6a-0242ac120002', '1110000000000000')
+            ),
+            p5 as (
+              insert into role_grants (subject_role, object_role, capability) values
+              ('usageB/', 'usageB/', 'admin')
+            ),
+            p6 as (
+              insert into user_grants (user_id, object_role, capability) values
+              ('43a18a3e-5a59-11ed-9b6a-0242ac120002', 'usageB/', 'admin')
+            )
+            select 1;
+        "#).execute(&mut txn).await.unwrap();
+
+        let results = execute_publications(&mut txn).await;
+
+        insta::assert_debug_snapshot!(results, @r#"
+        [
+            ScenarioResult {
+                draft_id: 1110000000000000,
+                status: BuildFailed,
+                errors: [
+                    "Forbidden connector image 'forbidden_connector'",
+                ],
+                live_specs: [],
+            },
+        ]
+        "#);
+    }
+
+    #[tokio::test]
+    async fn test_allowed_connector() {
+        let mut conn = sqlx::postgres::PgConnection::connect(&FIXED_DATABASE_URL)
+            .await
+            .unwrap();
+        let mut txn = conn.begin().await.unwrap();
+
+        sqlx::query(r#"
+            with p1 as (
+              insert into auth.users (id) values
+              ('43a18a3e-5a59-11ed-9b6a-0242ac120002')
+            ),
+            p2 as (
+              insert into drafts (id, user_id) values
+              ('1110000000000000', '43a18a3e-5a59-11ed-9b6a-0242ac120002')
+            ),
+            p3 as (
+              insert into draft_specs (id, draft_id, catalog_name, spec, spec_type) values
+              ('1111000000000000', '1110000000000000', 'usageB/CaptureC', '{
+                  "bindings": [{"target": "usageB/CaptureC", "resource": {"binding": "foo", "syncMode": "incremental"}}],
+                  "endpoint": {"connector": {"image": "allowed_connector", "config": {}}}
+              }'::json, 'capture')
+            ),
+            p4 as (
+              insert into publications (id, job_status, user_id, draft_id) values
+              ('1111100000000000', '{"type": "queued"}'::json, '43a18a3e-5a59-11ed-9b6a-0242ac120002', '1110000000000000')
+            ),
+            p5 as (
+              insert into role_grants (subject_role, object_role, capability) values
+              ('usageB/', 'usageB/', 'admin')
+            ),
+            p6 as (
+              insert into user_grants (user_id, object_role, capability) values
+              ('43a18a3e-5a59-11ed-9b6a-0242ac120002', 'usageB/', 'admin')
+            ),
+            p7 as (
+                insert into connectors (external_url, image_name, title, short_description, logo_url) values
+                    ('http://example.com', 'allowed_connector', '{"en-US": "foo"}'::json, '{"en-US": "foo"}'::json, '{"en-US": "foo"}'::json)
+            )
+            select 1;
+            "#).execute(&mut txn).await.unwrap();
+
+        let results = execute_publications(&mut txn).await;
+
+        insta::assert_debug_snapshot!(results, @r#"
+        [
+            ScenarioResult {
+                draft_id: 1110000000000000,
+                status: Success,
+                errors: [],
+                live_specs: [
+                    LiveSpec {
+                        catalog_name: "usageB/CaptureC",
+                        connector_image_name: Some(
+                            "allowed_connector",
+                        ),
+                        connector_image_tag: Some(
+                            "",
+                        ),
+                        reads_from: None,
+                        writes_to: Some(
+                            [
+                                "usageB/CaptureC",
+                            ],
+                        ),
+                        spec: Some(
+                            Object {
+                                "bindings": Array [
+                                    Object {
+                                        "resource": Object {
+                                            "binding": String("foo"),
+                                            "syncMode": String("incremental"),
+                                        },
+                                        "target": String("usageB/CaptureC"),
+                                    },
+                                ],
+                                "endpoint": Object {
+                                    "connector": Object {
+                                        "config": Object {},
+                                        "image": String("allowed_connector"),
+                                    },
+                                },
+                            },
+                        ),
+                        spec_type: Some(
+                            "capture",
+                        ),
+                    },
+                ],
+            },
+        ]
+        "#);
+    }
 }