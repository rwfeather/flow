--- conflicted
+++ resolved
@@ -31,16 +31,10 @@
 				NotNull:    true,
 			},
 			{
-<<<<<<< HEAD
-				Name:    "checkpoint",
-				Comment: "Checkpoint of the Flow consumer shard, encoded as base64 protobuf.",
-				Type:    STRING,
-=======
 				Name:       "checkpoint",
 				Identifier: "checkpoint",
-				Comment:    "Opaque checkpoint of the Flow consumer shard",
-				Type:       BINARY,
->>>>>>> 2c83d96e
+				Comment:    "Checkpoint of the Flow consumer shard, encoded as base64 protobuf.",
+				Type:       STRING,
 			},
 		},
 	}
@@ -64,18 +58,11 @@
 				NotNull:    true,
 			},
 			{
-<<<<<<< HEAD
-				Name:    "spec",
-				Comment: "Specification of the materialization, encoded as base64 protobuf.",
-				Type:    STRING,
-				NotNull: true,
-=======
 				Name:       "spec",
 				Identifier: "spec",
-				Comment:    "Specification of the materialization, encoded as protobuf.",
+				Comment:    "Specification of the materialization, encoded as base64 protobuf.",
 				Type:       STRING,
 				NotNull:    true,
->>>>>>> 2c83d96e
 			},
 		},
 	}
